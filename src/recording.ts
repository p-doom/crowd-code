--- conflicted
+++ resolved
@@ -23,16 +23,10 @@
 import { extContext, statusBarItem, actionsProvider } from './extension'
 
 export const commands = {
-<<<<<<< HEAD
-    openSettings: 'vs-code-recorder.openSettings',
-    startRecording: 'vs-code-recorder.startRecording',
-    stopRecording: 'vs-code-recorder.stopRecording',
-    panicButton: 'vs-code-recorder.panicButton',
-=======
     openSettings: 'crowd-code.openSettings',
     startRecording: 'crowd-code.startRecording',
     stopRecording: 'crowd-code.stopRecording',
->>>>>>> 96b780f8
+    panicButton: 'crowd-code.panicButton',
 }
 
 export const recording: Recording = {
