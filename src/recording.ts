import * as fs from 'node:fs'
import * as util from 'node:util'
import * as path from 'node:path'
import * as vscode from 'vscode'
import * as readline from 'node:readline'
import axios from 'axios';
import {
    getEditorFileName,
    escapeString,
    getEditorLanguage,
    notificationWithProgress,
    generateBaseFilePath,
    formatDisplayTime,
    getExportPath,
    logToOutput,
    formatSrtTime,
    getConfig,
    removeDoubleQuotes,
    unescapeString,
    addToGitignore,
} from './utilities'
import { type File, ChangeType, type CSVRowBuilder, type Change, type Recording } from './types'
import { extContext, statusBarItem, actionsProvider } from './extension'

export const commands = {
    openSettings: 'crowd-code.openSettings',
    startRecording: 'crowd-code.startRecording',
    stopRecording: 'crowd-code.stopRecording',
    panicButton: 'crowd-code.panicButton',
}

export const recording: Recording = {
    isRecording: false,
    timer: 0,
    startDateTime: null,
    endDateTime: null,
    sequence: 0,
    customFolderName: '',
    activatedFiles: new Set<string>(),
}

let intervalId: NodeJS.Timeout
const fileQueue: File[] = []
let isAppending = false

let uploadIntervalId: NodeJS.Timeout;
const sessionUuid = vscode.env.sessionId;

let panicStatusBarItem: vscode.StatusBarItem | undefined;
let panicButtonPressCount = 0;
let panicButtonTimeoutId: NodeJS.Timeout | undefined;
let accumulatedRemovedContent: Array<{content: string, sequence: number}> = []; // Store content with sequence numbers

const API_GATEWAY_URL = 'https://knm3fmbwbi.execute-api.us-east-1.amazonaws.com/v1/recordings';
const PANIC_BUTTON_TIMEOUT = 3000; // 3 seconds timeout for successive presses

/**
 * Builds a CSV row with the given parameters.
 *
 * @param {CSVRowBuilder} sequence - The sequence number of the change.
 * @param {CSVRowBuilder} rangeOffset - The offset of the changed range.
 * @param {CSVRowBuilder} rangeLength - The length of the changed range.
 * @param {CSVRowBuilder} text - The text of the change.
 * @param {string} type - The type of the change (optional, defaults to 'content').
 * @return {string} A CSV row string with the provided information.
 */
export function buildCsvRow({
    sequence,
    rangeOffset,
    rangeLength,
    text,
    type = ChangeType.CONTENT,
}: CSVRowBuilder): string | undefined {
    if (!recording.startDateTime) {
        return
    }

    const time = new Date().getTime() - recording.startDateTime.getTime()

    if (type === ChangeType.HEADING) {
        return 'Sequence,Time,File,RangeOffset,RangeLength,Text,Language,Type\n'
    }

    if (type === ChangeType.TERMINAL_FOCUS || type === ChangeType.TERMINAL_COMMAND || type === ChangeType.TERMINAL_OUTPUT) {
        return `${sequence},${time},"TERMINAL",${rangeOffset},${rangeLength},"${escapeString(text)}",,${type}\n`
    }

    const editorFileName = getEditorFileName()
    return `${sequence},${time},"${editorFileName}",${rangeOffset},${rangeLength},"${escapeString(text)}",${getEditorLanguage()},${type}\n`
}

/**
 * Checks if the current file being edited is within the configured export path.
 * This is used to determine if the current file should be recorded or not.
 *
 * @returns {boolean} `true` if the current file is within the export path, `false` otherwise.
 */
export function isCurrentFileExported(): boolean {
    const editor = vscode.window.activeTextEditor
    const filename = editor?.document.fileName.replaceAll('\\', '/')
    const exportPath = getExportPath()
    if (!editor || !filename || !exportPath) {
        return false
    }
    return filename.startsWith(exportPath)
}

const onChangeSubscription = vscode.workspace.onDidChangeTextDocument(event => {
    if (!recording.isRecording) {
        return
    }

    if (isCurrentFileExported()) {
        return
    }
    const editor = vscode.window.activeTextEditor
    if (editor && event.document === editor.document) {
        for (const change of event.contentChanges) {
            recording.sequence++
            addToFileQueue(
                buildCsvRow({
                    sequence: recording.sequence,
                    rangeOffset: change.rangeOffset,
                    rangeLength: change.rangeLength,
                    text: change.text,
                })
            )
            appendToFile()
        }
    }
})

/**
 * Creates the recording folder if it doesn't exist.
 * @param folderPath - The path to the recording folder.
 */
function createRecordingFolder(folderPath: string): void {
    if (!fs.existsSync(folderPath)) {
        fs.mkdirSync(folderPath, { recursive: true })
    }
}

/**
 * Starts the recording process and initializes necessary variables.
 */
export async function startRecording(): Promise<void> {
<<<<<<< HEAD
    if (!vscode.window.activeTextEditor) {
        vscode.window.showErrorMessage('No active text editor')
        logToOutput('No active text editor', 'info')
        return
    }
=======
>>>>>>> 7f34f152
    if (recording.isRecording) {
        notificationWithProgress('Already recording')
        logToOutput('Already recording', 'info')
        return
    }
    const exportPath = getExportPath()
    if (!exportPath) {
        return
    }

    // If the setting is enabled and the path is inside the workspace, add it to .gitignore
    if (
        getConfig().get<boolean>('export.addToGitignore') &&
        getConfig().get<string>('export.exportPath')?.startsWith('${workspaceFolder}')
    ) {
        await addToGitignore()
    }

    recording.startDateTime = new Date()
    recording.activatedFiles = new Set<string>()

    // Ask for folder name if enabled in settings
    let customFolderName: string | undefined
    if (getConfig().get('recording.askFolderName')) {
        customFolderName = await vscode.window.showInputBox({
            prompt: 'Enter a name for the recording folder',
            placeHolder: 'Enter recording folder name',
        })
        if (!customFolderName) {
            stopRecording(true)
            return
        }
        recording.customFolderName = customFolderName
    }

    const baseFilePath = generateBaseFilePath(recording.startDateTime, false, recording.customFolderName, sessionUuid)
    if (!baseFilePath) {
        stopRecording(true)
        return
    }

    // Create the recording folder
    const folderPath = path.dirname(path.join(exportPath, baseFilePath))
    createRecordingFolder(folderPath)

    recording.isRecording = true
    recording.timer = 0
    recording.endDateTime = null
    recording.sequence = 0
    panicButtonPressCount = 0 // Reset panic button counter for new recording
    accumulatedRemovedContent = [] // Clear accumulated content for new recording
    if (panicButtonTimeoutId) {
        clearTimeout(panicButtonTimeoutId)
        panicButtonTimeoutId = undefined
    }
    intervalId = setInterval(() => {
        recording.timer++
        updateStatusBarItem()
    }, 1000)
    notificationWithProgress('Recording started')
    logToOutput('Recording started', 'info')

    // Only log initial editor content if there's an active text editor
    const editorText = vscode.window.activeTextEditor?.document.getText()
    const activeEditorUri = vscode.window.activeTextEditor?.document.uri.toString()

    if (editorText !== undefined && activeEditorUri) {
        recording.sequence++
        const csvRow = {
            sequence: recording.sequence,
            rangeOffset: 0,
            rangeLength: 0,
            text: editorText,
            type: ChangeType.TAB,
        }
        addToFileQueue(buildCsvRow({ ...csvRow, type: ChangeType.HEADING }))
        addToFileQueue(buildCsvRow(csvRow))
        appendToFile()
        recording.activatedFiles.add(activeEditorUri)
        actionsProvider.setCurrentFile(vscode.window.activeTextEditor?.document.fileName || '')
    } else {
        // If no active editor, just add the header row
        recording.sequence++
        addToFileQueue(buildCsvRow({ 
            sequence: recording.sequence,
            rangeOffset: 0,
            rangeLength: 0,
            text: '',
            type: ChangeType.HEADING 
        }))
        appendToFile()
    }

    extContext.subscriptions.push(onChangeSubscription)
    updateStatusBarItem()
    updatePanicButton()
    actionsProvider.setRecordingState(true)

    // Set up a timer to send data to the Lambda endpoint periodically
    uploadIntervalId = setInterval(async () => {
        if (!exportPath) {
            return;
        }

        const filePath = path.join(exportPath, `${baseFilePath}.csv`);
        const extensionVersion = extContext.extension.packageJSON.version as string;
        const userId = extContext.globalState.get<string>('userId');

        try {
            const fileContent = await fs.promises.readFile(filePath, 'utf-8');

            if (fileContent) {
                const payload = {
                    fileName: `${baseFilePath}.csv`,
                    content: fileContent,
                    version: extensionVersion,
                    userId: userId
                };
                await axios.post(API_GATEWAY_URL, payload);
                console.log(`Successfully sent ${payload.fileName} to Lambda endpoint.`);
            }
        } catch (error: any) {
            if (error.code === 'ENOENT') {
                console.warn(`File not found at ${filePath}. It might be created on first write.`);
            } else {
                console.error(`Error sending data to Lambda: ${error.message}`);
                if (axios.isAxiosError(error) && error.response) {
                    console.error("Lambda response status:", error.response.status);
                    console.error("Lambda response data:", error.response.data);
                }
            }
        }
    }, 5 * 60 * 1000); // 5 minutes
}

/**
 * Stops the recording process and finalizes the recording data.
 * @param context - The extension context.
 */
export function stopRecording(force = false): Promise<void> | void {
    if (!recording.isRecording) {
        notificationWithProgress('Not recording')
        return
    }

    recording.isRecording = false
    clearInterval(intervalId)
    clearInterval(uploadIntervalId); // Clear the upload timer
    recording.timer = 0
    recording.activatedFiles?.clear()
    panicButtonPressCount = 0 // Reset panic button counter when recording stops
    accumulatedRemovedContent = [] // Clear accumulated content when recording stops
    if (panicButtonTimeoutId) {
        clearTimeout(panicButtonTimeoutId)
        panicButtonTimeoutId = undefined
    }
    const index = extContext.subscriptions.indexOf(onChangeSubscription)
    if (index !== -1) {
        extContext.subscriptions.splice(index, 1)
    }
    updateStatusBarItem()
    updatePanicButton()
    actionsProvider.setRecordingState(false)
    if (force) {
        notificationWithProgress('Recording cancelled')
        logToOutput('Recording cancelled', 'info')
        recording.customFolderName = undefined
        return
    }
    notificationWithProgress('Recording finished')
    logToOutput('Recording finished', 'info')
    recording.endDateTime = new Date()
    return processCsvFile().then(() => {
        // Reset customFolderName after processing is complete
        recording.customFolderName = undefined
    }).catch(err => {
        logToOutput(`Error processing CSV file during stop: ${String(err)}`, 'error')
        recording.customFolderName = undefined
    });
}

/**
 * Appends data from the file queue to the appropriate file in the workspace.
 */
export async function appendToFile(): Promise<void> {
    if (isAppending) {
        return
    }
    isAppending = true

    const exportPath = getExportPath()
    if (!exportPath) {
        logToOutput('Export path not available in appendToFile, stopping recording.', 'error')
        stopRecording(true)
        isAppending = false
        return
    }

    while (fileQueue.length > 0) {
        const itemToAppend = fileQueue.shift()
        if (!itemToAppend) {
            continue
        }

        const filePath = path.join(exportPath, itemToAppend.name)

        try {
            const directory = path.dirname(filePath)
            if (!fs.existsSync(directory)) {
                fs.mkdirSync(directory, { recursive: true })
            }
            await fs.promises.appendFile(filePath, itemToAppend.content)
        } catch (err) {
            logToOutput(
                `Failed to append to file ${filePath}: ${err}. Item dropped. Content: ${itemToAppend.content.substring(0, 100)}...`,
                'error'
            )
        }
    }
    isAppending = false
}

/**
 * Appends an SRT line to the file queue for the previous change.
 *
 * This function is responsible for generating the SRT format line for the previous change and adding it to the file queue.
 * It checks if the SRT export format is enabled, and if so, it generates the SRT line for the previous change and adds it to the file queue.
 *
 * @param processedChanges - An array of processed changes.
 * @param i - The index of the current change in the processedChanges array.
 * @param exportInSrt - A boolean indicating whether the SRT export format is enabled.
 */
function addToSRTFile(processedChanges: Change[], i: number, exportInSrt: boolean) {
    if (!exportInSrt) {
        return
    }
    if (i === 0) {
        return
    }
    addToFileQueue(
        addSrtLine(
            processedChanges[i - 1].sequence,
            processedChanges[i - 1].startTime,
            processedChanges[i - 1].endTime,
            JSON.stringify({
                text: processedChanges[i - 1].text,
                file: processedChanges[i - 1].file,
                language: processedChanges[i - 1].language,
            })
        ),
        'srt',
        true
    )
}

/**
 * Returns the new text content based on the change type and the previous change.
 * @param type - The type of the change.
 * @param text - The text of the change.
 * @param previousChange - The previous change.
 * @param rangeOffset - The offset of the range.
 * @param rangeLength - The length of the range.
 */
function getNewTextContent(
    type: string,
    text: string,
    previousChange: Change | null,
    rangeOffset: number,
    rangeLength: number
): string {
    if (type === ChangeType.TAB) {
        return text
    }
    if (!previousChange) {
        return ''
    }
    return getUpdatedText(previousChange.text, rangeOffset, rangeLength, text)
}

/**
 * Processes a single CSV line and returns the processed change
 */
async function processCSVLine(line: string, previousChange: Change | null): Promise<Change | null> {
    const lineArr = line.split(/,(?=(?:[^"]*"[^"]*")*[^"]*$)/)

    if (Number.isNaN(Number.parseInt(lineArr[0]))) {
        return null
    }

    const time = Number.parseInt(lineArr[1])
    const file = removeDoubleQuotes(lineArr[2])
    const rangeOffset = Number.parseInt(lineArr[3])
    const rangeLength = Number.parseInt(lineArr[4])
    const text = unescapeString(removeDoubleQuotes(lineArr[5]))
    const language = lineArr[6]
    const type = lineArr[7]

    const newText = getNewTextContent(type, text, previousChange, rangeOffset, rangeLength)

    /**
     * Skip exporting changes with the same values to the previous change.
     */
    if (
        previousChange &&
        time === previousChange.startTime &&
        file === previousChange.file &&
        newText === previousChange.text &&
        language === previousChange.language
    ) {
        return null
    }

    return {
        sequence: previousChange ? previousChange.sequence + 1 : 1,
        file,
        startTime: time,
        endTime: 0,
        language,
        text: newText,
    }
}

/**
 * Returns the updated text content based on the previous text, range offset, range length, and new text.
 * @param previousText - The previous text.
 * @param rangeOffset - The offset of the range.
 * @param rangeLength - The length of the range.
 * @param newText - The new text.
 */
function getUpdatedText(
    previousText: string,
    rangeOffset: number,
    rangeLength: number,
    newText: string
): string {
    const textArray = previousText.split('')
    textArray.splice(rangeOffset, rangeLength, newText)
    return textArray.join('')
}

/**
 * Processes the CSV file and generates the necessary output files.
 */
async function processCsvFile(): Promise<void> {
    if (!validateRecordingState()) {
        return
    }

    const exportFormats = getConfig().get<string[]>('export.exportFormats', [])
    if (exportFormats.length === 0) {
        logToOutput('No export formats specified', 'info')
        vscode.window.showWarningMessage('No export formats specified')
        return
    }

    const exportPath = getExportPath()
    if (!exportPath) {
        return
    }

    if (!recording.startDateTime) {
        return
    }

    // Use the same custom folder name for reading the source file
    const baseFilePathSource = generateBaseFilePath(
        recording.startDateTime,
        false,
        recording.customFolderName,
        sessionUuid
    )
    if (!baseFilePathSource) {
        return
    }

    const filePath = path.join(exportPath, `${baseFilePathSource}.csv`)

    try {
        if (!fs.existsSync(filePath)) {
            throw new Error(`Source file not found: ${filePath}`)
        }

        const processedChanges: Change[] = []

        const rl = readline.createInterface({
            input: fs.createReadStream(filePath),
            crlfDelay: Number.POSITIVE_INFINITY,
        })

        for await (const line of rl) {
            const previousChange = processedChanges[processedChanges.length - 1]
            const change = await processCSVLine(line, previousChange)

            if (change) {
                if (previousChange) {
                    previousChange.endTime = change.startTime
                    if (exportFormats.includes('SRT')) {
                        addToSRTFile(processedChanges, processedChanges.length, true)
                    }
                }
                processedChanges.push(change)
            }
        }

        rl.close();

        return finalizeRecording(processedChanges, exportFormats);

    } catch (err) {
        vscode.window.showErrorMessage(`Error processing recording: ${err}`)
        logToOutput('Error processing CSV file: ' + String(err), 'error')
        return Promise.resolve(); // Resolve even on error after showing message
    }
}

function validateRecordingState(): boolean {
    if (!vscode.workspace.workspaceFolders) {
        logToOutput(
            'No workspace folder found. To process the recording is needed a workspace folder',
            'error'
        )
        return false
    }
    if (!recording.endDateTime || !recording.startDateTime) {
        logToOutput('Recording date time is not properly set', 'error')
        return false
    }
    return true
}

function finalizeRecording(processedChanges: Change[], exportFormats: string[]): Promise<void> {
    const lastChange = processedChanges[processedChanges.length - 1]
    if (lastChange && recording.endDateTime && recording.startDateTime) {
        lastChange.endTime = recording.endDateTime.getTime() - recording.startDateTime.getTime()
        if (exportFormats.includes('SRT')) {
            addToSRTFile(processedChanges, processedChanges.length, true)
        }
    }
    if (exportFormats.includes('JSON')) {
        addToFileQueue(JSON.stringify(processedChanges), 'json', true)
    }
    return appendToFile().then(() => {
        // Refresh the recordFiles view after export is complete
        vscode.commands.executeCommand('crowd-code.refreshRecordFiles')
    })
}

/**
 * Adds a line to the SRT file format.
 * @param sequence - The sequence number of the change.
 * @param start - The start time of the change.
 * @param end - The end time of the change.
 * @param text - The text of the change.
 * @returns A string representing a line in the SRT file format.
 */
function addSrtLine(sequence: number, start: number, end: number, text: string): string {
    return `${sequence}\n${formatSrtTime(start)} --> ${formatSrtTime(end)}\n${text}\n\n`
}

/**
 * Adds content to the file queue.
 * @param content - The content to add.
 * @param fileExtension - The file extension (optional, defaults to 'csv').
 */
export function addToFileQueue(
    content: string | undefined,
    fileExtension = 'csv',
    isExport = false
): void {
    if (!content) {
        return
    }
    if (!recording.startDateTime) {
        return
    }
    // Use the same custom name throughout the recording session
    const baseFilePath = generateBaseFilePath(recording.startDateTime, isExport, recording.customFolderName, sessionUuid)
    if (!baseFilePath) {
        return
    }
    fileQueue.push({
        name: `${baseFilePath}.${fileExtension}`,
        content: content,
    })
}

/**
 * Updates the status bar item with the current recording status and time.
 */
export function updateStatusBarItem(): void {
    if (recording.isRecording) {
        if (getConfig().get('appearance.showTimer') === false) {
            statusBarItem.text = '$(debug-stop)'
            statusBarItem.tooltip = 'Current time: ' + formatDisplayTime(recording.timer)
        }
        if (getConfig().get('appearance.showTimer') === true) {
            statusBarItem.text = '$(debug-stop) ' + formatDisplayTime(recording.timer)
            statusBarItem.tooltip = 'Stop Recording'
        }
        statusBarItem.command = commands.stopRecording
        statusBarItem.show()
    } else {
        const editor = vscode.window.activeTextEditor
        if (!editor) {
            statusBarItem.hide()
            return
        }
        if (getConfig().get('appearance.minimalMode') === true) {
            statusBarItem.text = '$(circle-large-filled)'
        } else {
            statusBarItem.text = '$(circle-large-filled) Start Recording'
        }
        statusBarItem.tooltip = 'Start Recording'
        statusBarItem.command = commands.startRecording
        statusBarItem.show()
    }
<<<<<<< HEAD
    statusBarItem.show()
}

/**
 * Creates and updates the panic button status bar item.
 */
export function updatePanicButton(): void {
    if (!recording.isRecording) {
        if (panicStatusBarItem) {
            panicStatusBarItem.hide()
        }
        return
    }

    // Create panic button if it doesn't exist
    if (!panicStatusBarItem) {
        panicStatusBarItem = vscode.window.createStatusBarItem(vscode.StatusBarAlignment.Right, 8999) // Position it to the left of the recording button
        extContext.subscriptions.push(panicStatusBarItem)
    }

    const secondsToRemove = (panicButtonPressCount + 1) * 10 // Show what the next press will remove
    panicStatusBarItem.text = '$(refresh)'
    panicStatusBarItem.tooltip = `Remove last ${secondsToRemove} seconds of recording (click again within 3 seconds to remove more)`
    panicStatusBarItem.command = commands.panicButton
    panicStatusBarItem.show()
}

/**
 * Deletes the last N seconds of recording data from the CSV file.
 * This is a "panic button" feature that allows users to quickly remove recent sensitive data.
 * Each successive press within 3 seconds removes more time: 10s, 20s, 30s, etc.
 * After 3 seconds of inactivity, the next press will be treated as a fresh press (10s).
 */
export async function panicButton(): Promise<void> {
    if (!recording.isRecording) {
        vscode.window.showWarningMessage('No active recording to remove data from')
        logToOutput('No active recording to remove data from', 'info')
        return
    }

    if (!recording.startDateTime) {
        vscode.window.showErrorMessage('Recording start time not available')
        logToOutput('Recording start time not available', 'error')
        return
    }

    const exportPath = getExportPath()
    if (!exportPath) {
        vscode.window.showErrorMessage('Export path not available')
        logToOutput('Export path not available', 'error')
        return
    }

    const baseFilePath = generateBaseFilePath(recording.startDateTime, false, recording.customFolderName, sessionUuid)
    if (!baseFilePath) {
        vscode.window.showErrorMessage('Could not generate file path')
        logToOutput('Could not generate file path', 'error')
        return
    }

    const filePath = path.join(exportPath, `${baseFilePath}.csv`)

    try {
        // Check if file exists
        if (!fs.existsSync(filePath)) {
            vscode.window.showWarningMessage('No recording file found to remove data from')
            logToOutput('No recording file found to remove data from', 'info')
            return
        }

        // Read the file
        const content = fs.readFileSync(filePath, 'utf-8')
        const lines = content.split('\n')
        
        if (lines.length <= 1) {
            vscode.window.showWarningMessage('Recording file is empty, nothing to remove')
            logToOutput('Recording file is empty, nothing to remove', 'info')
            return
        }

        // Calculate how many lines to remove (10 seconds per press)
        const linesToRemove = Math.min((panicButtonPressCount + 1) * 10, lines.length - 1)
        const newLines = lines.slice(0, lines.length - linesToRemove)
        
        // Capture the lines that will be removed for display
        const removedLines = lines.slice(lines.length - linesToRemove)

        // Write back to file
        fs.writeFileSync(filePath, newLines.join('\n'))

        // Update panic button state
        panicButtonPressCount++
        
        // Set up timeout to reset the counter after 3 seconds of inactivity
        if (panicButtonTimeoutId) {
            clearTimeout(panicButtonTimeoutId)
        }
        panicButtonTimeoutId = setTimeout(() => {
            panicButtonPressCount = 0
            accumulatedRemovedContent = [] // Clear accumulated content
            updatePanicButton()
        }, PANIC_BUTTON_TIMEOUT)
        
        updatePanicButton()

        const secondsToRemove = panicButtonPressCount * 10
        const actualLinesRemoved = lines.length - newLines.length
        
        // Accumulate removed content and show immediate popup
        if (removedLines.length > 0) {
            const nonEmptyLines = removedLines.filter(line => line.trim())
            if (nonEmptyLines.length > 0) {
                // Create a simple, readable summary of removed content
                const contentSummary = nonEmptyLines.map(line => {
                    // Extract just the text content from CSV for cleaner display
                    const parts = line.split(',')
                    if (parts.length >= 6) {
                        const textContent = parts[5].replace(/^"|"$/g, '') // Remove quotes
                        // Clean up common escape sequences
                        const cleanText = textContent
                            .replace(/\\n/g, '\n')
                            .replace(/\\t/g, '\t')
                            .replace(/\\r/g, '\r')
                        return { content: cleanText, sequence: Number.parseInt(parts[0]) }
                    }
                    return { content: line, sequence: Number.parseInt(line.split(',')[0]) }
                }).filter(item => item.content.trim().length > 0)
                
                // Add to accumulated content
                accumulatedRemovedContent.push(...contentSummary)
                
                // Sort by sequence number to show in original file order
                const sortedContent = accumulatedRemovedContent.sort((a, b) => a.sequence - b.sequence)
                
                // Show immediate popup with accumulated content
                const totalContent = sortedContent.map(item => item.content).join(' ')
                const summaryText = totalContent.length > 100 
                    ? totalContent.substring(0, 100) + '...' 
                    : totalContent
                
                vscode.window.showInformationMessage(
                    `Removed content: "${summaryText}"`,
                    'Dismiss'
                )
            }
        }

    } catch (error) {
        const errorMessage = `Error during panic button operation: ${error}`
        vscode.window.showErrorMessage(errorMessage)
        logToOutput(errorMessage, 'error')
    }
=======
>>>>>>> 7f34f152
}<|MERGE_RESOLUTION|>--- conflicted
+++ resolved
@@ -144,14 +144,6 @@
  * Starts the recording process and initializes necessary variables.
  */
 export async function startRecording(): Promise<void> {
-<<<<<<< HEAD
-    if (!vscode.window.activeTextEditor) {
-        vscode.window.showErrorMessage('No active text editor')
-        logToOutput('No active text editor', 'info')
-        return
-    }
-=======
->>>>>>> 7f34f152
     if (recording.isRecording) {
         notificationWithProgress('Already recording')
         logToOutput('Already recording', 'info')
@@ -668,8 +660,6 @@
         statusBarItem.command = commands.startRecording
         statusBarItem.show()
     }
-<<<<<<< HEAD
-    statusBarItem.show()
 }
 
 /**
@@ -821,6 +811,4 @@
         vscode.window.showErrorMessage(errorMessage)
         logToOutput(errorMessage, 'error')
     }
-=======
->>>>>>> 7f34f152
 }