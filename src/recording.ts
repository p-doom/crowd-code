--- conflicted
+++ resolved
@@ -144,15 +144,6 @@
  * Starts the recording process and initializes necessary variables.
  */
 export async function startRecording(): Promise<void> {
-<<<<<<< HEAD
-    if (!vscode.window.activeTextEditor) {
-        vscode.window.showErrorMessage(vscode.l10n.t('No active text editor'))
-        logToOutput(vscode.l10n.t('No active text editor'), 'info')
-        return
-    }
-    
-=======
->>>>>>> 04ecb118
     if (recording.isRecording) {
         notificationWithProgress('Already recording')
         logToOutput('Already recording', 'info')
