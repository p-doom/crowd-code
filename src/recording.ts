import * as fs from 'node:fs'
import * as util from 'node:util'
import * as path from 'node:path'
import * as vscode from 'vscode'
import * as readline from 'node:readline'
import axios from 'axios';
import {
    getEditorFileName,
    escapeString,
    getEditorLanguage,
    notificationWithProgress,
    generateBaseFilePath,
    formatDisplayTime,
    getExportPath,
    logToOutput,
    formatSrtTime,
    getConfig,
    removeDoubleQuotes,
    unescapeString,
    addToGitignore,
} from './utilities'
import { type File, ChangeType, type CSVRowBuilder, type Change, type Recording } from './types'
import { extContext, statusBarItem, actionsProvider } from './extension'

export const commands = {
    openSettings: 'vs-code-recorder.openSettings',
    startRecording: 'vs-code-recorder.startRecording',
    stopRecording: 'vs-code-recorder.stopRecording',
}

export const recording: Recording = {
    isRecording: false,
    timer: 0,
    startDateTime: null,
    endDateTime: null,
    sequence: 0,
    customFolderName: '',
    activatedFiles: new Set<string>(),
}

let intervalId: NodeJS.Timeout
const fileQueue: File[] = []
let isAppending = false

let uploadIntervalId: NodeJS.Timeout;
const sessionUuid = vscode.env.sessionId;

const CROWD_CODE_API_GATEWAY_URL = process.env.CROWD_CODE_API_GATEWAY_URL;

/**
 * Builds a CSV row with the given parameters.
 *
 * @param {CSVRowBuilder} sequence - The sequence number of the change.
 * @param {CSVRowBuilder} rangeOffset - The offset of the changed range.
 * @param {CSVRowBuilder} rangeLength - The length of the changed range.
 * @param {CSVRowBuilder} text - The text of the change.
 * @param {string} type - The type of the change (optional, defaults to 'content').
 * @return {string} A CSV row string with the provided information.
 */
export function buildCsvRow({
    sequence,
    rangeOffset,
    rangeLength,
    text,
    type = ChangeType.CONTENT,
}: CSVRowBuilder): string | undefined {
    if (!recording.startDateTime) {
        return
    }

    const time = new Date().getTime() - recording.startDateTime.getTime()

    if (type === ChangeType.HEADING) {
        return 'Sequence,Time,File,RangeOffset,RangeLength,Text,Language,Type\n'
    }

    if (type === ChangeType.TERMINAL_FOCUS || type === ChangeType.TERMINAL_COMMAND || type === ChangeType.TERMINAL_OUTPUT) {
        return `${sequence},${time},"TERMINAL",${rangeOffset},${rangeLength},"${escapeString(text)}",,${type}\n`
    }

    const editorFileName = getEditorFileName()
    return `${sequence},${time},"${editorFileName}",${rangeOffset},${rangeLength},"${escapeString(text)}",${getEditorLanguage()},${type}\n`
}

/**
 * Checks if the current file being edited is within the configured export path.
 * This is used to determine if the current file should be recorded or not.
 *
 * @returns {boolean} `true` if the current file is within the export path, `false` otherwise.
 */
export function isCurrentFileExported(): boolean {
    const editor = vscode.window.activeTextEditor
    const filename = editor?.document.fileName.replaceAll('\\', '/')
    const exportPath = getExportPath()
    if (!editor || !filename || !exportPath) {
        return false
    }
    return filename.startsWith(exportPath)
}

const onChangeSubscription = vscode.workspace.onDidChangeTextDocument(event => {
    if (!recording.isRecording) {
        return
    }

    if (isCurrentFileExported()) {
        return
    }
    const editor = vscode.window.activeTextEditor
    if (editor && event.document === editor.document) {
        for (const change of event.contentChanges) {
            recording.sequence++
            addToFileQueue(
                buildCsvRow({
                    sequence: recording.sequence,
                    rangeOffset: change.rangeOffset,
                    rangeLength: change.rangeLength,
                    text: change.text,
                })
            )
            appendToFile()
        }
    }
})

/**
 * Creates the recording folder if it doesn't exist.
 * @param folderPath - The path to the recording folder.
 */
function createRecordingFolder(folderPath: string): void {
    if (!fs.existsSync(folderPath)) {
        fs.mkdirSync(folderPath, { recursive: true })
    }
}

/**
 * Starts the recording process and initializes necessary variables.
 */
export async function startRecording(): Promise<void> {
    if (!vscode.window.activeTextEditor) {
        vscode.window.showErrorMessage(vscode.l10n.t('No active text editor'))
        logToOutput(vscode.l10n.t('No active text editor'), 'info')
        return
    }
    if (recording.isRecording) {
        notificationWithProgress(vscode.l10n.t('Already recording'))
        logToOutput(vscode.l10n.t('Already recording'), 'info')
        return
    }
    const exportPath = getExportPath()
    if (!exportPath) {
        return
    }

    // If the setting is enabled and the path is inside the workspace, add it to .gitignore
    if (
        getConfig().get<boolean>('export.addToGitignore') &&
        getConfig().get<string>('export.exportPath')?.startsWith('${workspaceFolder}')
    ) {
        await addToGitignore()
    }

    recording.startDateTime = new Date()
    recording.activatedFiles = new Set<string>()

    // Ask for folder name if enabled in settings
    let customFolderName: string | undefined
    if (getConfig().get('recording.askFolderName')) {
        customFolderName = await vscode.window.showInputBox({
            prompt: vscode.l10n.t('Enter a name for the recording folder'),
            placeHolder: vscode.l10n.t('Enter recording folder name'),
        })
        if (!customFolderName) {
            stopRecording(true)
            return
        }
        recording.customFolderName = customFolderName
    }

    const baseFilePath = generateBaseFilePath(recording.startDateTime, false, recording.customFolderName, sessionUuid)
    if (!baseFilePath) {
        stopRecording(true)
        return
    }

    // Create the recording folder
    const folderPath = path.dirname(path.join(exportPath, baseFilePath))
    createRecordingFolder(folderPath)

    recording.isRecording = true
    recording.timer = 0
    recording.endDateTime = null
    recording.sequence = 0
    intervalId = setInterval(() => {
        recording.timer++
        updateStatusBarItem()
    }, 1000)
    notificationWithProgress(vscode.l10n.t('Recording started'))
    logToOutput(vscode.l10n.t('Recording started'), 'info')

    const editorText = vscode.window.activeTextEditor?.document.getText()
    const activeEditorUri = vscode.window.activeTextEditor?.document.uri.toString()

    if (editorText !== undefined && activeEditorUri) {
        recording.sequence++
        const csvRow = {
            sequence: recording.sequence,
            rangeOffset: 0,
            rangeLength: 0,
            text: editorText,
            type: ChangeType.TAB,
        }
        addToFileQueue(buildCsvRow({ ...csvRow, type: ChangeType.HEADING }))
        addToFileQueue(buildCsvRow(csvRow))
        appendToFile()
        recording.activatedFiles.add(activeEditorUri)
        actionsProvider.setCurrentFile(vscode.window.activeTextEditor.document.fileName)
    }

    extContext.subscriptions.push(onChangeSubscription)
    updateStatusBarItem()
    actionsProvider.setRecordingState(true)

    // Set up a timer to send data to the Lambda endpoint periodically
    uploadIntervalId = setInterval(async () => {
        if (!exportPath) {
            return;
        }

<<<<<<< HEAD
        if (typeof CROWD_CODE_API_GATEWAY_URL !== 'string' || !CROWD_CODE_API_GATEWAY_URL.trim()) {
            logToOutput("CROWD_CODE_API_GATEWAY_URL must be a non-empty string. Please check your build configuration.", 'error');
            return;
        }

        const filePath = path.join(exportPath, `${fileName}.csv`);
=======
        const filePath = path.join(exportPath, `${baseFilePath}.csv`);
>>>>>>> 88757ee0

        try {
            const fileContent = await fs.promises.readFile(filePath, 'utf-8');

            if (fileContent) {
                const payload = {
                    fileName: `${baseFilePath}.csv`,
                    content: fileContent
                };
                await axios.post(CROWD_CODE_API_GATEWAY_URL, payload);
                console.log(`Successfully sent ${payload.fileName} to Lambda endpoint.`);
            }
        } catch (error: any) {
            if (error.code === 'ENOENT') {
                console.warn(`File not found at ${filePath}. It might be created on first write.`);
            } else {
                console.error(`Error sending data to Lambda: ${error.message}`);
                if (axios.isAxiosError(error) && error.response) {
                    console.error("Lambda response status:", error.response.status);
                    console.error("Lambda response data:", error.response.data);
                }
            }
        }
    }, 5 * 60 * 1000); // 5 minutes
}

/**
 * Stops the recording process and finalizes the recording data.
 * @param context - The extension context.
 */
export function stopRecording(force = false): Promise<void> | void {
    if (!recording.isRecording) {
        notificationWithProgress(vscode.l10n.t('Not recording'))
        return
    }

    recording.isRecording = false
    clearInterval(intervalId)
    clearInterval(uploadIntervalId); // Clear the upload timer
    recording.timer = 0
    recording.activatedFiles?.clear()
    const index = extContext.subscriptions.indexOf(onChangeSubscription)
    if (index !== -1) {
        extContext.subscriptions.splice(index, 1)
    }
    updateStatusBarItem()
    actionsProvider.setRecordingState(false)
    if (force) {
        notificationWithProgress(vscode.l10n.t('Recording cancelled'))
        logToOutput(vscode.l10n.t('Recording cancelled'), 'info')
        recording.customFolderName = undefined
        return
    }
    notificationWithProgress(vscode.l10n.t('Recording finished'))
    logToOutput(vscode.l10n.t('Recording finished'), 'info')
    recording.endDateTime = new Date()
    return processCsvFile().then(() => {
        // Reset customFolderName after processing is complete
        recording.customFolderName = undefined
    }).catch(err => {
        logToOutput(vscode.l10n.t('Error processing CSV file during stop: {0}', String(err)), 'error')
        recording.customFolderName = undefined
    });
}

/**
 * Appends data from the file queue to the appropriate file in the workspace.
 */
export async function appendToFile(): Promise<void> {
    if (isAppending) {
        return
    }
    isAppending = true

    const exportPath = getExportPath()
    if (!exportPath) {
        logToOutput('Export path not available in appendToFile, stopping recording.', 'error')
        stopRecording(true)
        isAppending = false
        return
    }

    while (fileQueue.length > 0) {
        const itemToAppend = fileQueue.shift()
        if (!itemToAppend) {
            continue
        }

        const filePath = path.join(exportPath, itemToAppend.name)

        try {
            const directory = path.dirname(filePath)
            if (!fs.existsSync(directory)) {
                fs.mkdirSync(directory, { recursive: true })
            }
            await fs.promises.appendFile(filePath, itemToAppend.content)
        } catch (err) {
            logToOutput(
                `Failed to append to file ${filePath}: ${err}. Item dropped. Content: ${itemToAppend.content.substring(0, 100)}...`,
                'error'
            )
        }
    }
    isAppending = false
}

/**
 * Appends an SRT line to the file queue for the previous change.
 *
 * This function is responsible for generating the SRT format line for the previous change and adding it to the file queue.
 * It checks if the SRT export format is enabled, and if so, it generates the SRT line for the previous change and adds it to the file queue.
 *
 * @param processedChanges - An array of processed changes.
 * @param i - The index of the current change in the processedChanges array.
 * @param exportInSrt - A boolean indicating whether the SRT export format is enabled.
 */
function addToSRTFile(processedChanges: Change[], i: number, exportInSrt: boolean) {
    if (!exportInSrt) {
        return
    }
    if (i === 0) {
        return
    }
    addToFileQueue(
        addSrtLine(
            processedChanges[i - 1].sequence,
            processedChanges[i - 1].startTime,
            processedChanges[i - 1].endTime,
            JSON.stringify({
                text: processedChanges[i - 1].text,
                file: processedChanges[i - 1].file,
                language: processedChanges[i - 1].language,
            })
        ),
        'srt',
        true
    )
}

/**
 * Returns the new text content based on the change type and the previous change.
 * @param type - The type of the change.
 * @param text - The text of the change.
 * @param previousChange - The previous change.
 * @param rangeOffset - The offset of the range.
 * @param rangeLength - The length of the range.
 */
function getNewTextContent(
    type: string,
    text: string,
    previousChange: Change | null,
    rangeOffset: number,
    rangeLength: number
): string {
    if (type === ChangeType.TAB) {
        return text
    }
    if (!previousChange) {
        return ''
    }
    return getUpdatedText(previousChange.text, rangeOffset, rangeLength, text)
}

/**
 * Processes a single CSV line and returns the processed change
 */
async function processCSVLine(line: string, previousChange: Change | null): Promise<Change | null> {
    const lineArr = line.split(/,(?=(?:[^"]*"[^"]*")*[^"]*$)/)

    if (Number.isNaN(Number.parseInt(lineArr[0]))) {
        return null
    }

    const time = Number.parseInt(lineArr[1])
    const file = removeDoubleQuotes(lineArr[2])
    const rangeOffset = Number.parseInt(lineArr[3])
    const rangeLength = Number.parseInt(lineArr[4])
    const text = unescapeString(removeDoubleQuotes(lineArr[5]))
    const language = lineArr[6]
    const type = lineArr[7]

    const newText = getNewTextContent(type, text, previousChange, rangeOffset, rangeLength)

    /**
     * Skip exporting changes with the same values to the previous change.
     */
    if (
        previousChange &&
        time === previousChange.startTime &&
        file === previousChange.file &&
        newText === previousChange.text &&
        language === previousChange.language
    ) {
        return null
    }

    return {
        sequence: previousChange ? previousChange.sequence + 1 : 1,
        file,
        startTime: time,
        endTime: 0,
        language,
        text: newText,
    }
}

/**
 * Returns the updated text content based on the previous text, range offset, range length, and new text.
 * @param previousText - The previous text.
 * @param rangeOffset - The offset of the range.
 * @param rangeLength - The length of the range.
 * @param newText - The new text.
 */
function getUpdatedText(
    previousText: string,
    rangeOffset: number,
    rangeLength: number,
    newText: string
): string {
    const textArray = previousText.split('')
    textArray.splice(rangeOffset, rangeLength, newText)
    return textArray.join('')
}

/**
 * Processes the CSV file and generates the necessary output files.
 */
async function processCsvFile(): Promise<void> {
    if (!validateRecordingState()) {
        return
    }

    const exportFormats = getConfig().get<string[]>('export.exportFormats', [])
    if (exportFormats.length === 0) {
        logToOutput(vscode.l10n.t('No export formats specified'), 'info')
        vscode.window.showWarningMessage(vscode.l10n.t('No export formats specified'))
        return
    }

    const exportPath = getExportPath()
    if (!exportPath) {
        return
    }

    if (!recording.startDateTime) {
        return
    }

    // Use the same custom folder name for reading the source file
    const baseFilePathSource = generateBaseFilePath(
        recording.startDateTime,
        false,
        recording.customFolderName,
        sessionUuid
    )
    if (!baseFilePathSource) {
        return
    }

    const filePath = path.join(exportPath, `${baseFilePathSource}.csv`)

    try {
        if (!fs.existsSync(filePath)) {
            throw new Error(`Source file not found: ${filePath}`)
        }

        const processedChanges: Change[] = []

        const rl = readline.createInterface({
            input: fs.createReadStream(filePath),
            crlfDelay: Number.POSITIVE_INFINITY,
        })

        for await (const line of rl) {
            const previousChange = processedChanges[processedChanges.length - 1]
            const change = await processCSVLine(line, previousChange)

            if (change) {
                if (previousChange) {
                    previousChange.endTime = change.startTime
                    if (exportFormats.includes('SRT')) {
                        addToSRTFile(processedChanges, processedChanges.length, true)
                    }
                }
                processedChanges.push(change)
            }
        }

        rl.close();

        return finalizeRecording(processedChanges, exportFormats);

    } catch (err) {
        vscode.window.showErrorMessage(`Error processing recording: ${err}`)
        logToOutput(vscode.l10n.t('Error processing CSV file: {0}', String(err)), 'error')
        return Promise.resolve(); // Resolve even on error after showing message
    }
}

function validateRecordingState(): boolean {
    if (!vscode.workspace.workspaceFolders) {
        logToOutput(
            vscode.l10n.t(
                'No workspace folder found. To process the recording is needed a workspace folder'
            ),
            'error'
        )
        return false
    }
    if (!recording.endDateTime || !recording.startDateTime) {
        logToOutput(vscode.l10n.t('Recording date time is not properly set'), 'error')
        return false
    }
    return true
}

function finalizeRecording(processedChanges: Change[], exportFormats: string[]): Promise<void> {
    const lastChange = processedChanges[processedChanges.length - 1]
    if (lastChange && recording.endDateTime && recording.startDateTime) {
        lastChange.endTime = recording.endDateTime.getTime() - recording.startDateTime.getTime()
        if (exportFormats.includes('SRT')) {
            addToSRTFile(processedChanges, processedChanges.length, true)
        }
    }
    if (exportFormats.includes('JSON')) {
        addToFileQueue(JSON.stringify(processedChanges), 'json', true)
    }
    return appendToFile().then(() => {
        // Refresh the recordFiles view after export is complete
        vscode.commands.executeCommand('vs-code-recorder.refreshRecordFiles')
    })
}

/**
 * Adds a line to the SRT file format.
 * @param sequence - The sequence number of the change.
 * @param start - The start time of the change.
 * @param end - The end time of the change.
 * @param text - The text of the change.
 * @returns A string representing a line in the SRT file format.
 */
function addSrtLine(sequence: number, start: number, end: number, text: string): string {
    return `${sequence}\n${formatSrtTime(start)} --> ${formatSrtTime(end)}\n${text}\n\n`
}

/**
 * Adds content to the file queue.
 * @param content - The content to add.
 * @param fileExtension - The file extension (optional, defaults to 'csv').
 */
export function addToFileQueue(
    content: string | undefined,
    fileExtension = 'csv',
    isExport = false
): void {
    if (!content) {
        return
    }
    if (!recording.startDateTime) {
        return
    }
    // Use the same custom name throughout the recording session
    const baseFilePath = generateBaseFilePath(recording.startDateTime, isExport, recording.customFolderName, sessionUuid)
    if (!baseFilePath) {
        return
    }
    fileQueue.push({
        name: `${baseFilePath}.${fileExtension}`,
        content: content,
    })
}

/**
 * Updates the status bar item with the current recording status and time.
 */
export function updateStatusBarItem(): void {
    const editor = vscode.window.activeTextEditor
    if (!editor && !recording) {
        statusBarItem.hide()
        return
    }
    if (recording.isRecording) {
        if (getConfig().get('appearance.showTimer') === false) {
            statusBarItem.text = '$(debug-stop)'
            statusBarItem.tooltip = vscode.l10n.t('Current time: {0}', formatDisplayTime(recording.timer))
        }
        if (getConfig().get('appearance.showTimer') === true) {
            statusBarItem.text = `$(debug-stop) ${formatDisplayTime(recording.timer)}`
            statusBarItem.tooltip = vscode.l10n.t('Stop Recording')
        }
        statusBarItem.command = commands.stopRecording
    } else {
        if (getConfig().get('appearance.minimalMode') === true) {
            statusBarItem.text = '$(circle-large-filled)'
        } else {
            statusBarItem.text = `$(circle-large-filled) ${vscode.l10n.t('Start Recording')}`
        }
        statusBarItem.tooltip = vscode.l10n.t('Start Recording')
        statusBarItem.command = commands.startRecording
    }
    statusBarItem.show()
}<|MERGE_RESOLUTION|>--- conflicted
+++ resolved
@@ -227,16 +227,12 @@
             return;
         }
 
-<<<<<<< HEAD
         if (typeof CROWD_CODE_API_GATEWAY_URL !== 'string' || !CROWD_CODE_API_GATEWAY_URL.trim()) {
             logToOutput("CROWD_CODE_API_GATEWAY_URL must be a non-empty string. Please check your build configuration.", 'error');
             return;
         }
 
-        const filePath = path.join(exportPath, `${fileName}.csv`);
-=======
         const filePath = path.join(exportPath, `${baseFilePath}.csv`);
->>>>>>> 88757ee0
 
         try {
             const fileContent = await fs.promises.readFile(filePath, 'utf-8');
