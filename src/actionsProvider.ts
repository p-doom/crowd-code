--- conflicted
+++ resolved
@@ -1,200 +1,197 @@
-import * as vscode from 'vscode'
-import * as fs from 'node:fs'
-import * as path from 'node:path'
-import { getConfig } from './utilities'
-<<<<<<< HEAD
-import { getConsentStatusMessage } from './consent'
-=======
-import { commands } from './recording'
->>>>>>> 04ecb118
-
-export class ActionItem extends vscode.TreeItem {
-	constructor(
-		public readonly label: string,
-		public readonly collapsibleState: vscode.TreeItemCollapsibleState,
-		public readonly command?: vscode.Command,
-		public readonly iconId?: string
-	) {
-		super(label, collapsibleState)
-		if (iconId) {
-			this.iconPath = new vscode.ThemeIcon(iconId)
-		}
-	}
-}
-
-export class ActionsProvider implements vscode.TreeDataProvider<ActionItem> {
-	private _onDidChangeTreeData: vscode.EventEmitter<ActionItem | undefined | null> =
-		new vscode.EventEmitter<ActionItem | undefined | null>()
-	readonly onDidChangeTreeData: vscode.Event<ActionItem | undefined | null> =
-		this._onDidChangeTreeData.event
-
-	private _timer = 0
-	private _isRecording = false
-	private _currentFile = ''
-	private _gitignoreWatcher: vscode.FileSystemWatcher | undefined
-
-	constructor() {
-		// Update timer every second when recording
-		setInterval(() => {
-			if (this._isRecording) {
-				this._timer++
-				this.refresh()
-			}
-		}, 1000)
-
-		// Watch for .gitignore changes
-		this.setupGitignoreWatcher()
-	}
-
-	private setupGitignoreWatcher() {
-		const workspaceFolder = vscode.workspace.workspaceFolders?.[0]
-		if (workspaceFolder) {
-			this._gitignoreWatcher?.dispose()
-			this._gitignoreWatcher = vscode.workspace.createFileSystemWatcher(
-				new vscode.RelativePattern(workspaceFolder, '.gitignore')
-			)
-
-			this._gitignoreWatcher.onDidCreate(() => this.refresh())
-			this._gitignoreWatcher.onDidChange(() => this.refresh())
-			this._gitignoreWatcher.onDidDelete(() => this.refresh())
-		}
-	}
-
-	refresh(): void {
-		this._onDidChangeTreeData.fire(undefined)
-	}
-
-	getTreeItem(element: ActionItem): vscode.TreeItem {
-		return element
-	}
-
-	setRecordingState(isRecording: boolean): void {
-		this._isRecording = isRecording
-		if (!isRecording) {
-			this._timer = 0
-			this._currentFile = ''
-		}
-		this.refresh()
-	}
-
-	setCurrentFile(fileName: string): void {
-		this._currentFile = fileName
-		this.refresh()
-	}
-
-	formatTime(seconds: number): string {
-		const hours = Math.floor(seconds / 3600)
-		const minutes = Math.floor((seconds % 3600) / 60)
-		const remainingSeconds = seconds % 60
-		return `${hours.toString().padStart(2, '0')}:${minutes
-			.toString()
-			.padStart(2, '0')}:${remainingSeconds.toString().padStart(2, '0')}`
-	}
-
-	private shouldShowGitignoreButton(): boolean {
-		const workspaceFolder = vscode.workspace.workspaceFolders?.[0]
-		if (!workspaceFolder) {
-			return false
-		}
-
-		const gitignorePath = path.join(workspaceFolder.uri.fsPath, '.gitignore')
-		const exportPath = getConfig().get<string>('export.exportPath')
-
-		if (!exportPath) {
-			return false
-		}
-
-		// If .gitignore doesn't exist, show the button
-		if (!fs.existsSync(gitignorePath)) {
-			return false
-		}
-
-		// Get the relative path from workspace folder
-		let relativePath = exportPath
-		if (exportPath.startsWith('${workspaceFolder}')) {
-			relativePath = exportPath.replace('${workspaceFolder}', '').replace(/\\/g, '/')
-		}
-		// Remove leading and trailing slashes
-		relativePath = relativePath.replace(/^\/+|\/+$/g, '')
-
-		// Check if the path is already in .gitignore
-		const content = fs.readFileSync(gitignorePath, 'utf8')
-		return !content.split('\n').some(line => line.trim() === relativePath)
-	}
-
-	async getChildren(element?: ActionItem): Promise<ActionItem[]> {
-		if (element) {
-			return []
-		}
-
-		const items: ActionItem[] = []
-
-		// Record/Stop button
-		const recordButton = new ActionItem(
-			this._isRecording ? 'Stop Recording' : 'Start Recording',
-			vscode.TreeItemCollapsibleState.None,
-			{
-				command: this._isRecording ? commands.stopRecording : commands.startRecording,
-				title: this._isRecording ? 'Stop Recording' : 'Start Recording',
-			},
-			this._isRecording ? 'debug-stop' : 'record'
-		)
-		items.push(recordButton)
-
-		// Timer (only when recording or when showTimer is enabled)
-		if (this._isRecording || getConfig().get('appearance.showTimer')) {
-			const timer = new ActionItem(
-				this.formatTime(this._timer),
-				vscode.TreeItemCollapsibleState.None,
-				undefined,
-				'watch'
-			)
-			items.push(timer)
-		}
-
-		// Current file (only when recording)
-		if (this._isRecording && this._currentFile) {
-			const prefix = this._currentFile.startsWith('Terminal:') ? '' : 'Current File: '
-			const displayedFile = this._currentFile.startsWith('Terminal:') ? this._currentFile : vscode.workspace.asRelativePath(this._currentFile)
-			const currentFile = new ActionItem(
-				`${prefix}${displayedFile}`,
-				vscode.TreeItemCollapsibleState.None,
-				undefined,
-				'file'
-			)
-			items.push(currentFile)
-		}
-
-		// Add to .gitignore action (only if .gitignore exists and path is not already in it)
-		if (this.shouldShowGitignoreButton()) {
-			const addToGitignoreButton = new ActionItem(
-				'Add to .gitignore',
-				vscode.TreeItemCollapsibleState.None,
-				{
-					command: 'crowd-code.addToGitignore',
-					title: 'Add to .gitignore',
-				},
-				'git-ignore'
-			)
-			items.push(addToGitignoreButton)
-		}
-
-		// Data collection consent status and management
-		const consentStatus = new ActionItem(
-			getConsentStatusMessage(),
-			vscode.TreeItemCollapsibleState.None,
-			{
-				command: 'vs-code-recorder.consent',
-				title: 'Manage Data Collection Consent',
-			},
-			'shield'
-		)
-		items.push(consentStatus)
-
-		return items
-	}
-
-	dispose() {
-		this._gitignoreWatcher?.dispose()
-	}
-}
+import * as vscode from 'vscode'
+import * as fs from 'node:fs'
+import * as path from 'node:path'
+import { getConfig } from './utilities'
+import { getConsentStatusMessage } from './consent'
+import { commands } from './recording'
+
+export class ActionItem extends vscode.TreeItem {
+	constructor(
+		public readonly label: string,
+		public readonly collapsibleState: vscode.TreeItemCollapsibleState,
+		public readonly command?: vscode.Command,
+		public readonly iconId?: string
+	) {
+		super(label, collapsibleState)
+		if (iconId) {
+			this.iconPath = new vscode.ThemeIcon(iconId)
+		}
+	}
+}
+
+export class ActionsProvider implements vscode.TreeDataProvider<ActionItem> {
+	private _onDidChangeTreeData: vscode.EventEmitter<ActionItem | undefined | null> =
+		new vscode.EventEmitter<ActionItem | undefined | null>()
+	readonly onDidChangeTreeData: vscode.Event<ActionItem | undefined | null> =
+		this._onDidChangeTreeData.event
+
+	private _timer = 0
+	private _isRecording = false
+	private _currentFile = ''
+	private _gitignoreWatcher: vscode.FileSystemWatcher | undefined
+
+	constructor() {
+		// Update timer every second when recording
+		setInterval(() => {
+			if (this._isRecording) {
+				this._timer++
+				this.refresh()
+			}
+		}, 1000)
+
+		// Watch for .gitignore changes
+		this.setupGitignoreWatcher()
+	}
+
+	private setupGitignoreWatcher() {
+		const workspaceFolder = vscode.workspace.workspaceFolders?.[0]
+		if (workspaceFolder) {
+			this._gitignoreWatcher?.dispose()
+			this._gitignoreWatcher = vscode.workspace.createFileSystemWatcher(
+				new vscode.RelativePattern(workspaceFolder, '.gitignore')
+			)
+
+			this._gitignoreWatcher.onDidCreate(() => this.refresh())
+			this._gitignoreWatcher.onDidChange(() => this.refresh())
+			this._gitignoreWatcher.onDidDelete(() => this.refresh())
+		}
+	}
+
+	refresh(): void {
+		this._onDidChangeTreeData.fire(undefined)
+	}
+
+	getTreeItem(element: ActionItem): vscode.TreeItem {
+		return element
+	}
+
+	setRecordingState(isRecording: boolean): void {
+		this._isRecording = isRecording
+		if (!isRecording) {
+			this._timer = 0
+			this._currentFile = ''
+		}
+		this.refresh()
+	}
+
+	setCurrentFile(fileName: string): void {
+		this._currentFile = fileName
+		this.refresh()
+	}
+
+	formatTime(seconds: number): string {
+		const hours = Math.floor(seconds / 3600)
+		const minutes = Math.floor((seconds % 3600) / 60)
+		const remainingSeconds = seconds % 60
+		return `${hours.toString().padStart(2, '0')}:${minutes
+			.toString()
+			.padStart(2, '0')}:${remainingSeconds.toString().padStart(2, '0')}`
+	}
+
+	private shouldShowGitignoreButton(): boolean {
+		const workspaceFolder = vscode.workspace.workspaceFolders?.[0]
+		if (!workspaceFolder) {
+			return false
+		}
+
+		const gitignorePath = path.join(workspaceFolder.uri.fsPath, '.gitignore')
+		const exportPath = getConfig().get<string>('export.exportPath')
+
+		if (!exportPath) {
+			return false
+		}
+
+		// If .gitignore doesn't exist, show the button
+		if (!fs.existsSync(gitignorePath)) {
+			return false
+		}
+
+		// Get the relative path from workspace folder
+		let relativePath = exportPath
+		if (exportPath.startsWith('${workspaceFolder}')) {
+			relativePath = exportPath.replace('${workspaceFolder}', '').replace(/\\/g, '/')
+		}
+		// Remove leading and trailing slashes
+		relativePath = relativePath.replace(/^\/+|\/+$/g, '')
+
+		// Check if the path is already in .gitignore
+		const content = fs.readFileSync(gitignorePath, 'utf8')
+		return !content.split('\n').some(line => line.trim() === relativePath)
+	}
+
+	async getChildren(element?: ActionItem): Promise<ActionItem[]> {
+		if (element) {
+			return []
+		}
+
+		const items: ActionItem[] = []
+
+		// Record/Stop button
+		const recordButton = new ActionItem(
+			this._isRecording ? 'Stop Recording' : 'Start Recording',
+			vscode.TreeItemCollapsibleState.None,
+			{
+				command: this._isRecording ? commands.stopRecording : commands.startRecording,
+				title: this._isRecording ? 'Stop Recording' : 'Start Recording',
+			},
+			this._isRecording ? 'debug-stop' : 'record'
+		)
+		items.push(recordButton)
+
+		// Timer (only when recording or when showTimer is enabled)
+		if (this._isRecording || getConfig().get('appearance.showTimer')) {
+			const timer = new ActionItem(
+				this.formatTime(this._timer),
+				vscode.TreeItemCollapsibleState.None,
+				undefined,
+				'watch'
+			)
+			items.push(timer)
+		}
+
+		// Current file (only when recording)
+		if (this._isRecording && this._currentFile) {
+			const prefix = this._currentFile.startsWith('Terminal:') ? '' : 'Current File: '
+			const displayedFile = this._currentFile.startsWith('Terminal:') ? this._currentFile : vscode.workspace.asRelativePath(this._currentFile)
+			const currentFile = new ActionItem(
+				`${prefix}${displayedFile}`,
+				vscode.TreeItemCollapsibleState.None,
+				undefined,
+				'file'
+			)
+			items.push(currentFile)
+		}
+
+		// Add to .gitignore action (only if .gitignore exists and path is not already in it)
+		if (this.shouldShowGitignoreButton()) {
+			const addToGitignoreButton = new ActionItem(
+				'Add to .gitignore',
+				vscode.TreeItemCollapsibleState.None,
+				{
+					command: 'crowd-code.addToGitignore',
+					title: 'Add to .gitignore',
+				},
+				'git-ignore'
+			)
+			items.push(addToGitignoreButton)
+		}
+
+		// Data collection consent status and management
+		const consentStatus = new ActionItem(
+			getConsentStatusMessage(),
+			vscode.TreeItemCollapsibleState.None,
+			{
+				command: 'vs-code-recorder.consent',
+				title: 'Manage Data Collection Consent',
+			},
+			'shield'
+		)
+		items.push(consentStatus)
+
+		return items
+	}
+
+	dispose() {
+		this._gitignoreWatcher?.dispose()
+	}
+}