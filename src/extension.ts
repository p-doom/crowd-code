--- conflicted
+++ resolved
@@ -329,19 +329,15 @@
 	statusBarItem = vscode.window.createStatusBarItem(vscode.StatusBarAlignment.Right, 9000)
 	updateStatusBarItem()
 	context.subscriptions.push(statusBarItem)
-<<<<<<< HEAD
 
 	// Ensure consent is obtained when the extension is first activated
 	await ensureConsent()
 
 	// Autostart recording regardless of consent. The consent only gates data upload.
 	startRecording().catch(err => logToOutput(`Autostart recording failed unexpectedly: ${err}`, 'error'))
-=======
-	startRecording().catch(err => logToOutput(`Autostart recording failed unexpectedly: ${err}`, 'error'));
 
 	// Initialize git provider for branch checkout detection
 	initializeGitProvider()
->>>>>>> 04ecb118
 }
 
 export function deactivate(): void {
