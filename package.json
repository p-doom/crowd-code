{
  "name": "crowd-code",
  "displayName": "%displayName%",
  "description": "%description%",
<<<<<<< HEAD
  "version": "1.1.2",
=======
  "version": "1.1.3",
>>>>>>> 6e6e65ab
  "publisher": "pdoom-org",
  "icon": "icon.png",
  "engines": {
    "vscode": "^1.89.0"
  },
  "main": "./out/extension.js",
  "categories": [
    "Other",
    "Education"
  ],
  "activationEvents": [
    "onStartupFinished"
  ],
  "l10n": "./l10n",
  "contributes": {
    "commands": [
      {
        "command": "vs-code-recorder.startRecording",
        "title": "%command.startRecording.title%",
        "icon": "$(play)"
      },
      {
        "command": "vs-code-recorder.stopRecording",
        "title": "%command.stopRecording.title%",
        "icon": "$(stop)"
      },
      {
        "command": "vs-code-recorder.openSettings",
        "title": "%command.openSettings.title%",
        "icon": "$(settings)"
      },
      {
        "command": "vs-code-recorder.refreshRecordFiles",
        "title": "%command.refreshRecordFiles.title%",
        "icon": "$(refresh)"
      },
      {
        "command": "vs-code-recorder.deleteRecordFile",
        "title": "%command.deleteRecordFile.title%",
        "icon": "$(trash)"
      },
      {
        "command": "vs-code-recorder.revealInExplorer",
        "title": "%command.revealInExplorer.title%",
        "icon": "$(folder-opened)"
      },
      {
        "command": "vs-code-recorder.addToGitignore",
        "title": "%command.addToGitignore.title%",
        "icon": "$(git-ignore)"
      }
    ],
    "viewsContainers": {
      "activitybar": [
        {
          "id": "vs-code-recorder",
          "title": "crowd-code",
          "icon": "icon.svg"
        }
      ]
    },
    "views": {
      "vs-code-recorder": [
        {
          "id": "actions",
          "name": "%view.actions.name%",
          "icon": "icon.svg",
          "contextualTitle": "%view.actions.contextualTitle%"
        },
        {
          "id": "recordFiles",
          "name": "%view.recordFiles.name%",
          "icon": "icon.svg",
          "contextualTitle": "%view.recordFiles.contextualTitle%"
        }
      ]
    },
    "menus": {
      "view/title": [
        {
          "command": "vs-code-recorder.refreshRecordFiles",
          "when": "view == recordFiles",
          "group": "navigation"
        },
        {
          "command": "vs-code-recorder.addToGitignore",
          "when": "view == actions",
          "group": "navigation"
        }
      ],
      "view/item/context": [
        {
          "command": "vs-code-recorder.deleteRecordFile",
          "when": "view == recordFiles",
          "group": "inline"
        },
        {
          "command": "vs-code-recorder.revealInExplorer",
          "when": "view == recordFiles",
          "group": "inline"
        },
        {
          "command": "vs-code-recorder.deleteRecordFile",
          "when": "view == recordFiles",
          "group": "1_modification"
        },
        {
          "command": "vs-code-recorder.revealInExplorer",
          "when": "view == recordFiles",
          "group": "2_workspace"
        }
      ]
    },
    "configuration": {
      "title": "%config.title%",
      "properties": {
        "vsCodeRecorder.export.exportPath": {
          "type": "string",
          "default": "${workspaceFolder}/vs-code-recorder/",
          "markdownDescription": "%config.exportPath.description%",
          "order": 0
        },
        "vsCodeRecorder.export.createPathOutsideWorkspace": {
          "type": "boolean",
          "default": false,
          "description": "%config.createPathOutsideWorkspace.description%",
          "order": 1
        },
        "vsCodeRecorder.export.addToGitignore": {
          "type": "boolean",
          "default": false,
          "description": "%config.addToGitignore.description%",
          "order": 2
        },
        "vsCodeRecorder.export.exportFormats": {
          "type": "array",
          "items": {
            "type": "string",
            "enum": [
              "JSON",
              "SRT"
            ]
          },
          "uniqueItems": true,
          "default": [
            "JSON",
            "SRT"
          ],
          "description": "%config.exportFormats.description%",
          "order": 3
        },
        "vsCodeRecorder.recording.askFolderName": {
          "type": "boolean",
          "default": false,
          "description": "%config.askFolderName.description%",
          "order": 4
        },
        "vsCodeRecorder.appearance.minimalMode": {
          "type": "boolean",
          "default": false,
          "description": "%config.minimalMode.description%",
          "order": 5
        },
        "vsCodeRecorder.appearance.showTimer": {
          "type": "boolean",
          "default": true,
          "description": "%config.showTimer.description%",
          "order": 6
        }
      }
    }
  },
  "repository": {
    "type": "git",
    "url": "git://github.com/p-doom/crowd-code.git"
  },
  "scripts": {
    "vscode:prepublish": "npm run package",
    "ovsx:publish": "ovsx publish",
    "compile": "webpack",
    "watch": "webpack --watch",
    "package": "webpack --mode production --devtool hidden-source-map",
    "compile-tests": "tsc -p . --outDir out",
    "watch-tests": "tsc -p . -w --outDir out",
    "pretest": "npm run compile-tests && npm run compile && npm run lint",
    "lint": "eslint src --ext ts",
    "test": "vscode-test"
  },
  "devDependencies": {
    "@types/mocha": "^10.0.6",
    "@types/node": "18.x",
    "@types/vscode": "^1.89.0",
    "@typescript-eslint/eslint-plugin": "^7.11.0",
    "@typescript-eslint/parser": "^7.11.0",
    "@vscode/l10n-dev": "^0.0.35",
    "@vscode/test-cli": "^0.0.9",
    "@vscode/test-electron": "^2.4.0",
    "eslint": "^8.57.0",
    "ts-loader": "^9.5.1",
    "typescript": "^5.4.5",
    "webpack": "^5.91.0",
    "webpack-cli": "^5.1.4"
  },
  "dependencies": {
    "@vscode/l10n": "^0.0.18",
    "axios": "^1.7.2"
  }
}<|MERGE_RESOLUTION|>--- conflicted
+++ resolved
@@ -2,11 +2,7 @@
   "name": "crowd-code",
   "displayName": "%displayName%",
   "description": "%description%",
-<<<<<<< HEAD
-  "version": "1.1.2",
-=======
   "version": "1.1.3",
->>>>>>> 6e6e65ab
   "publisher": "pdoom-org",
   "icon": "icon.png",
   "engines": {
