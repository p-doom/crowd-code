--- conflicted
+++ resolved
@@ -19,88 +19,48 @@
   "contributes": {
     "commands": [
       {
-<<<<<<< HEAD
-        "command": "vs-code-recorder.startRecording",
+        "command": "crowd-code.startRecording",
         "title": "Start Recording",
         "icon": "$(play)"
       },
       {
-        "command": "vs-code-recorder.stopRecording",
+        "command": "crowd-code.stopRecording",
         "title": "Stop Recording",
         "icon": "$(stop)"
       },
       {
-        "command": "vs-code-recorder.panicButton",
+        "command": "crowd-code.panicButton",
         "title": "Panic Button",
         "icon": "$(refresh)"
       },
       {
-        "command": "vs-code-recorder.openSettings",
+        "command": "crowd-code.openSettings",
         "title": "Open Settings",
         "icon": "$(settings)"
       },
       {
-        "command": "vs-code-recorder.refreshRecordFiles",
+        "command": "crowd-code.refreshRecordFiles",
         "title": "Refresh",
         "icon": "$(refresh)"
       },
       {
-        "command": "vs-code-recorder.deleteRecordFile",
+        "command": "crowd-code.deleteRecordFile",
         "title": "Delete",
         "icon": "$(trash)"
       },
       {
-        "command": "vs-code-recorder.revealInExplorer",
+        "command": "crowd-code.revealInExplorer",
         "title": "Reveal in File Explorer",
         "icon": "$(folder-opened)"
       },
       {
-        "command": "vs-code-recorder.addToGitignore",
+        "command": "crowd-code.addToGitignore",
         "title": "Add to .gitignore",
         "icon": "$(git-ignore)"
       },
       {
-        "command": "vs-code-recorder.showUserId",
+        "command": "crowd-code.showUserId",
         "title": "Show User ID"
-=======
-        "command": "crowd-code.startRecording",
-        "title": "%command.startRecording.title%",
-        "icon": "$(play)"
-      },
-      {
-        "command": "crowd-code.stopRecording",
-        "title": "%command.stopRecording.title%",
-        "icon": "$(stop)"
-      },
-      {
-        "command": "crowd-code.openSettings",
-        "title": "%command.openSettings.title%",
-        "icon": "$(settings)"
-      },
-      {
-        "command": "crowd-code.refreshRecordFiles",
-        "title": "%command.refreshRecordFiles.title%",
-        "icon": "$(refresh)"
-      },
-      {
-        "command": "crowd-code.deleteRecordFile",
-        "title": "%command.deleteRecordFile.title%",
-        "icon": "$(trash)"
-      },
-      {
-        "command": "crowd-code.revealInExplorer",
-        "title": "%command.revealInExplorer.title%",
-        "icon": "$(folder-opened)"
-      },
-      {
-        "command": "crowd-code.addToGitignore",
-        "title": "%command.addToGitignore.title%",
-        "icon": "$(git-ignore)"
-      },
-      {
-        "command": "crowd-code.showUserId",
-        "title": "%command.showUserId.title%"
->>>>>>> 96b780f8
       }
     ],
     "viewsContainers": {
@@ -169,13 +129,8 @@
       "properties": {
         "crowdCode.export.exportPath": {
           "type": "string",
-<<<<<<< HEAD
-          "default": "${workspaceFolder}/vs-code-recorder/",
+          "default": "${workspaceFolder}/crowd-code/",
           "markdownDescription": "Path where recordings will be exported. Use '${workspaceFolder}' to refer to the workspace folder.",
-=======
-          "default": "${workspaceFolder}/crowd-code/",
-          "markdownDescription": "%config.exportPath.description%",
->>>>>>> 96b780f8
           "order": 0
         },
         "crowdCode.export.createPathOutsideWorkspace": {
