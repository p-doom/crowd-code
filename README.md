--- conflicted
+++ resolved
@@ -1,12 +1,8 @@
 # ⚫ crowd-code
 
-<<<<<<< HEAD
-This extension provides functionality to record IDE actions. Currently supported actions include text insertions, deletions, undo, redo, cursor movement (including VIM motions), file switches, terminal invocation and terminal command execution (both input and output). The changes are recorded in a CSV file and uploaded to an S3 bucket, which we plan to thoroughly clean, process, and eventually share with the community. 
-=======
 To install the extension, simply follow the instructions at https://github.com/p-doom/crowd-code/releases.
 
-This extension provides functionality to record IDE actions. Currently supported actions include text insertions, deletions, undo, redo, cursor movement (including VIM motions), file switches, terminal invocation and terminal command execution (both input and output). The changes are recorded in a CSV file and can be processed to generate output files in SRT and JSON formats. 
->>>>>>> 69ab44a1
+This extension provides functionality to record IDE actions. Currently supported actions include text insertions, deletions, undo, redo, cursor movement (including VIM motions), file switches, terminal invocation and terminal command execution (both input and output). The changes are recorded in a CSV file and uploaded to an S3 bucket, which we plan to thoroughly clean, process, and eventually share with the community. 
 
 All uncaptured data is lost data. We want to crowd-source a dense dataset of IDE actions to eventually finetune models on. This would (to the best of our knowledge) constitute the first crowd-sourced dataset of dense IDE actions.
 
