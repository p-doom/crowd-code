--- conflicted
+++ resolved
@@ -1,10 +1,7 @@
 # ⚫ crowd-code
 
-<<<<<<< HEAD
-This extension provides functionality to record IDE actions. Currently supported actions include text insertions, deletions, undo, redo, cursor movement (including VIM motions), file switches, terminal invocation and terminal command execution (both input and output). The changes are recorded and stored in CSV files. If you consent to participate in crowd-sourcing VS code actions, the CSV files are uploaded to an S3 bucket. We anonymize and clean the crowd-sourced dataset and periodically share it with the community. If you do not consent, no data will leave your machine, and the CSV files will solely be stored locally.
-=======
+This extension provides functionality to record IDE actions. Currently supported actions include text insertions, deletions, undo, redo, cursor movement (including VIM motions), file switches, git branch checkouts, terminal invocation and terminal command execution (both input and output). The changes are recorded and stored in CSV files. If you consent to participate in crowd-sourcing VS code actions, the CSV files are uploaded to an S3 bucket. We anonymize and clean the crowd-sourced dataset and periodically share it with the community. If you do not consent, no data will leave your machine, and the CSV files will solely be stored locally.
 This extension provides functionality to record IDE actions. Currently supported actions include text insertions, deletions, undo, redo, cursor movement (including VIM motions), file switches, git branch checkouts, terminal invocation and terminal command execution (both input and output). The changes are recorded in a CSV file and uploaded to an S3 bucket, which we plan to thoroughly clean, process, and eventually share with the community. 
->>>>>>> 04ecb118
 
 All uncaptured data is lost data. We want to crowd-source a dense dataset of IDE actions to eventually finetune models on. This would (to the best of our knowledge) constitute the first crowd-sourced dataset of dense IDE actions.
 
@@ -39,11 +36,8 @@
    - See the current file being recorded
    - Manage your recorded files
    - Add the export path to .gitignore
-<<<<<<< HEAD
    - Enable/disable participation in crowd-sourcing the dataset
-=======
 3. Using the panic button: Click on "Panic button" to remove the last few actions from the captured dataset. This is useful to immediately remove sensitive data from the dataset.
->>>>>>> 04ecb118
 
 The extension will automatically record changes in your text editor. When you stop the recording, it will finalize the data and save it to a CSV (source), JSON and SRT files.
 
