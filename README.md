# ⚫ crowd-code

This extension provides functionality to record IDE actions. Currently supported actions include text insertions, deletions, undo, redo, cursor movement (including VIM motions), file switches, terminal invocation and terminal command execution (both input and output). The changes are recorded in a CSV file and uploaded to an S3 bucket, which we plan to thoroughly clean, process, and eventually share with the community. 

All uncaptured data is lost data. We want to crowd-source a dense dataset of IDE actions to eventually finetune models on. This would (to the best of our knowledge) constitute the first crowd-sourced dataset of dense IDE actions.

We thank Mattia Consiglio for his awesome work on the upstream repository, which made our lives infinitely easier.

## 📚 Table of Contents

- [⚫ crowd-code](#-crowd-code)
  - [📚 Table of Contents](#-table-of-contents)
  - [📖 Usage](#-usage)
  - [📄 Output](#-output)
  - [▶️ Play it back!](#️-play-it-back)
  - [🔧 Extension Settings](#-extension-settings)
  - [⚙️ Requirements](#️-requirements)
  - [🐛 Known Issues](#-known-issues)
  - [🤝 Contributing](#-contributing)
  - [💸 Support me](#-support-me)
  - [📝 Release Notes](#-release-notes)

## 📖 Usage

![crowd-code Extension](https://raw.githubusercontent.com/mattia-consiglio/vs-code-recorder/main/img/preview.gif)

As soon as the extension activates, recording commences automatically. Recording automatically stops upon IDE closure.
Additionally, you can control the recording in two ways:

1. Using the status bar (on the right): Click on "Start recording" to begin and "Stop recording" to end.
2. Using the VS Code Recorder sidebar: Click on the extension icon in the activity bar to open the sidebar, where you can:
   - Start/Stop the recording
   - View the recording timer
   - See the current file being recorded
   - Manage your recorded files
   - Add the export path to .gitignore

The extension will automatically record changes in your text editor. When you stop the recording, it will finalize the data and save it to a CSV (source), JSON and SRT files.

You can customize the recording experience with these features:

- Choose the export formats (SRT or JSON or both)
- Set custom names for recording folders
- Automatically add the export path to .gitignore

You can also use the command palette to access the extension's features.
Available commands:

- `crowd-code.startRecording`: Start the recording
- `crowd-code.stopRecording`: Stop the recording
- `crowd-code.openSettings`: Open the extension settings

## 📄 Output

The recorded changes are saved in a CSV file in your workspace.

Then, this file is processed to generate output files in SRT and JSON formats, providing a detailed and accessible log of your coding session.

## ▶️ Play it back!

Playback is a feature by the upstream repository. We have not tested playback using our modified repository (e.g. cursor movement and terminal capture are not implemented upstream; chances are high that playback simply breaks using recordings captured by crowd-code). If you want to try this nonetheless:

- The output files can be played back in the [VS Code Recorder Player web app](https://github.com/mattia-consiglio/vs-code-recorder-player).
- 🚧 React component available soon...

## 🔧 Extension Settings

- `crowdCode.export.exportPath`: Set the export path. Use `${workspaceFolder}` to export to the workspace folder. In case the path does not exist in the workspace, it will be created.

<<<<<<< HEAD
  Default: `$TMPDIR/crowd-code/`
=======
  Default: `${workspaceFolder}/crowd-code/`
>>>>>>> 96b780f8

- `crowdCode.export.createPathOutsideWorkspace`: Create the export path outside the workspace if it doesn't exist

  Default: `true`

- `crowdCode.export.addToGitignore`: Add the export path to .gitignore when creating the folder

  Default: `false`

- `crowdCode.export.exportFormats`: Enabled export formats (SRT or JSON or both)

  Default: `["JSON", "SRT"]`

- `crowdCode.recording.askFolderName`: Ask for a custom folder name before starting a recording

  Default: `false`

- `crowdCode.appearance.minimalMode`: Enable or disable the minimal mode

  Default: `false`

- `crowdCode.appearance.showTimer`: Enable or disable the display time

  Default: `true`

## ⚙️ Requirements

This extension requires Visual Studio Code, or any other editor that supports the VS Code API (like Cursor, VSCodium, Windsurf, etc.), to run. No additional dependencies are needed.

## 🐛 Known Issues

There are currently no known issues with this extension.

## 🤝 Contributing

If you'd like to contribute to this extension, please feel free to fork the repository and submit a pull request.

## 💸 Support the upstream author

If you like this extension, please consider [supporting the author of the upstream repository](https://www.paypal.com/donate/?hosted_button_id=D5EUDQ5VEJCSL)!

## 📝 Release Notes

See [CHANGELOG.md](CHANGELOG.md)

---

**😊 Enjoy!**<|MERGE_RESOLUTION|>--- conflicted
+++ resolved
@@ -67,11 +67,7 @@
 
 - `crowdCode.export.exportPath`: Set the export path. Use `${workspaceFolder}` to export to the workspace folder. In case the path does not exist in the workspace, it will be created.
 
-<<<<<<< HEAD
   Default: `$TMPDIR/crowd-code/`
-=======
-  Default: `${workspaceFolder}/crowd-code/`
->>>>>>> 96b780f8
 
 - `crowdCode.export.createPathOutsideWorkspace`: Create the export path outside the workspace if it doesn't exist
 
